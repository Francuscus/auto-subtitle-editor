# Language Learning Subtitle Editor
<<<<<<< HEAD
# Version 4.3 — IPA Letter-Level Coloring, Timing Offset Fixed
# Banner Color: #F57C00 (Orange)
=======
# Version 4.2 — Color Editor Fixes, IPA Coloring, Timing Offset
# Banner Color: #43A047 (Green)
>>>>>>> a6bc94e7

import os
import re
import tempfile
from typing import List, Tuple, Optional
import zipfile
import pathlib
import subprocess
import shutil

import gradio as gr
import torch
import whisperx

# -------------------------- Config --------------------------

<<<<<<< HEAD
VERSION = "4.3"
BANNER_COLOR = "#F57C00"  # Orange banner (v4.3 - IPA letter-level coloring, timing offset)
=======
VERSION = "4.2"
BANNER_COLOR = "#43A047"  # Green banner (v4.2 - color editor fixes, IPA coloring, timing offset)
>>>>>>> a6bc94e7
DEFAULT_SAMPLE_TEXT_COLOR = "#1e88e5"  # Blue so it isn't white-on-white

LANG_MAP = {
    "auto": None, "auto-detect": None, "automatic": None,
    "hungarian": "hu", "magyar": "hu", "hun": "hu", "hu": "hu",
    "spanish": "es", "español": "es", "esp": "es", "es": "es",
    "english": "en", "eng": "en", "en": "en",
}

# -------------------------- Utilities --------------------------

def normalize_lang(s: Optional[str]) -> Optional[str]:
    if not s:
        return None
    t = s.strip().lower()
    if t in LANG_MAP:
        return LANG_MAP[t]
    m = re.search(r"\b([a-z]{2,3})\b", t)
    return m.group(1) if m else None

def seconds_to_timestamp_srt(t: float) -> str:
    t = max(t, 0.0)
    h = int(t // 3600); t -= h * 3600
    m = int(t // 60);   t -= m * 60
    s = int(t);         ms = int(round((t - s) * 1000))
    return f"{h:02d}:{m:02d}:{s:02d},{ms:03d}"

def seconds_to_timestamp_ass(t: float) -> str:
    t = max(t, 0.0)
    h = int(t // 3600); t -= h * 3600
    m = int(t // 60);   t -= m * 60
    s = int(t);         cs = int(round((t - s) * 100))
    return f"{h:d}:{m:02d}:{s:02d}.{cs:02d}"

# -------------------------- IPA Transcription (Acentos) --------------------------
# Integrated from https://github.com/Francuscus/acentos

import unicodedata

# IPA Constants
IPA_VOWELS = 'aeiou'
IPA_WEAK_VOWELS = 'iu'
IPA_VALID_CLUSTERS = ['bl', 'br', 'kl', 'kr', 'dl', 'dr', 'fl', 'fr', 'gl', 'gr', 'pl', 'pr', 'tl', 'tr']

def orthography_to_phonemes(text, dialect):
    """Convert Spanish orthography to phonemes"""
    result = (text or '').lower()
    result = result.replace('ch', 'tʃ')
    result = result.replace('h', '')
    result = result.replace('ll', 'ʝ')
    result = result.replace('rr', 'r')
    result = result.replace('qu', 'k')

    if dialect == 'cadiz':
        result = re.sub(r'c([ei])', r'θ\1', result)
        result = result.replace('z', 'θ')
    else:
        result = re.sub(r'c([ei])', r's\1', result)
        result = result.replace('z', 's')

    result = result.replace('c', 'k')
    result = re.sub(r'g([ei])', r'x\1', result)
    result = re.sub(r'gu([ei])', r'g\1', result)
    result = result.replace('v', 'b')
    result = re.sub(r'y(?=[aeiou])', 'ʝ', result)
    result = re.sub(r'y$', 'i', result)
    result = re.sub(r'([aeiou])y', r'\1i', result)
    result = re.sub(r'^y', 'ʝ', result)
    result = result.replace('j', 'x')
    result = result.replace('ñ', 'ɲ')
    result = re.sub(r'r$', 'R', result)
    result = result.replace('r', 'ɾ')

    return result

def syllabify(phonemes, original_word):
    """Break phonemes into syllables following Spanish phonotactics"""
    vowels_set = set(IPA_VOWELS)
    weak_set = set(IPA_WEAK_VOWELS)

    stressed_weak_vowels = set()
    if original_word:
        vowel_index = 0
        for i, ch in enumerate(original_word):
            base = unicodedata.normalize('NFD', ch).encode('ascii', 'ignore').decode().lower()
            if ch in ['í', 'Í', 'ú', 'Ú']:
                stressed_weak_vowels.add(vowel_index)
            if base in vowels_set:
                vowel_index += 1

    processed = ''
    v_idx = 0
    i = 0
    while i < len(phonemes):
        a = phonemes[i]
        b = phonemes[i + 1] if i + 1 < len(phonemes) else None

        a_is_v = a in vowels_set
        b_is_v = b in vowels_set if b else False

        if a_is_v and b_is_v:
            a_weak = a in weak_set
            b_weak = b in weak_set
            a_stressed_weak = a_weak and v_idx in stressed_weak_vowels
            b_stressed_weak = b_weak and (v_idx + 1) in stressed_weak_vowels

            is_dip = (not a_stressed_weak and not b_stressed_weak) and (
                (a_weak and not b_weak) or (not a_weak and b_weak) or (a_weak and b_weak)
            )

            if is_dip:
                if a_weak:
                    processed += ('j' if a == 'i' else 'w') + b
                elif b_weak:
                    processed += a + ('j' if b == 'i' else 'w')
                i += 2
                v_idx += 2
                continue
            else:
                processed += a
                v_idx += 1
                i += 1
                continue

        processed += a
        if a_is_v:
            v_idx += 1
        i += 1

    syllables = []
    cur = ''
    i = 0

    while i < len(processed):
        ch = processed[i]
        cur += ch

        if ch in IPA_VOWELS:
            j = i + 1
            cons = ''
            while j < len(processed) and processed[j] not in IPA_VOWELS:
                cons += processed[j]
                j += 1

            if len(cons) == 0:
                syllables.append(cur)
                cur = ''
                i += 1
                continue

            if len(cons) == 1:
                syllables.append(cur)
                cur = cons
                i += 2
                continue

            last_two = cons[-2:] if len(cons) >= 2 else ''
            if last_two in IPA_VALID_CLUSTERS:
                coda = cons[:-2]
                cur += coda
                syllables.append(cur)
                cur = last_two
                i = j
            else:
                coda = cons[:-1]
                cur += coda
                syllables.append(cur)
                cur = cons[-1]
                i = j
            continue

        i += 1

    if cur:
        syllables.append(cur)

    return syllables

def apply_stress(syllables, original_word):
    """Mark primary stress with ˈ prefix"""
    if not syllables:
        return syllables

    acute_match = re.search(r'[áéíóúÁÉÍÓÚ]', original_word or '')
    if acute_match:
        accent_map = {'á': 'a', 'é': 'e', 'í': 'i', 'ó': 'o', 'ú': 'u',
                     'Á': 'a', 'É': 'e', 'Í': 'i', 'Ó': 'o', 'Ú': 'u'}
        v = accent_map[acute_match.group(0)]

        for i in range(len(syllables) - 1, -1, -1):
            if v in syllables[i]:
                syllables[i] = 'ˈ' + syllables[i]
                return syllables

    last_char = original_word[-1] if original_word else ''
    ends_in_vowel_ns = bool(re.search(r'[aeiouns]$', last_char, re.IGNORECASE))

    if len(syllables) == 1:
        idx = 0
    else:
        idx = len(syllables) - 2 if ends_in_vowel_ns else len(syllables) - 1

    if idx >= 0:
        syllables[idx] = 'ˈ' + syllables[idx]

    return syllables

def apply_dialect_rules(syllables, dialect, features):
    """Apply dialect-specific phonological rules"""
    result_syllables = []

    for index, syllable in enumerate(syllables):
        result = syllable
        had_stress = 'ˈ' in result
        if had_stress:
            result = result.replace('ˈ', '')

        is_last = index == len(syllables) - 1

        if dialect == 'cadiz' and features.get('liquidSubCadiz', True):
            result = re.sub(r'[ɾrR]$', 'l̪', result)
            result = re.sub(r'[ɾrR](?=[bβdðgɣptkfθsxmnɲʝtʃjʃʒRθjwŋ])', 'l̪', result)

        if dialect == 'cadiz' and features.get('finalRDeletionCadiz', True):
            if is_last:
                result = re.sub(r'[ɾrR]$', '', result)

        if dialect == 'cadiz' and features.get('finalSDeletion', True):
            if is_last:
                result = re.sub(r'[sθ]$', 'h', result)
            result = re.sub(r'[sθ](?=[bβdðgɣptkfxmnɲʝtʃjʃʒRθ])', 'h', result)

        if dialect == 'rioplatense':
            if is_last and 'R' in result:
                result = result.replace('R', 'r')
            else:
                result = result.replace('R', 'ɾ')
        else:
            result = result.replace('R', 'ɾ')

        if dialect == 'rioplatense' and features.get('sheismo', True):
            result = result.replace('ʝ', 'ʃ')

        if dialect == 'rioplatense' and features.get('sAspiration', True):
            if is_last:
                result = re.sub(r's$', 'h', result)
            result = re.sub(r's(?=[bβdðgɣptkfθxmnɲʝtʃjʃʒRθ])', 'h', result)

        if dialect == 'rioplatense' and features.get('finalRDeletion', True):
            if is_last:
                result = re.sub(r'ɾ$', '', result)

        if dialect == 'dominican' and features.get('nVelarization', True):
            if is_last:
                result = re.sub(r'n$', 'ŋ', result)

        if dialect == 'dominican' and features.get('liquidSub', True):
            result = re.sub(r'[ɾrR]$', 'l̪', result)
            result = re.sub(r'[ɾrR](?=[bβdðgɣptkfθsxmnɲʝtʃjʃʒRθjwŋl̪])', 'l̪', result)

        if dialect == 'dominican' and features.get('sDelete', True):
            result = re.sub(r's$', '', result)
            result = re.sub(r's(?=[ptkg])', '', result)

        if dialect == 'mexican' and features.get('assibilatedR', True):
            if not re.match(r'^[ɾrR]', result):
                result = result.replace('ɾ', 'ʂ').replace('r', 'ʂ').replace('R', 'ʂ')

        result = re.sub(r'b(?![mnɲ])', 'β', result)
        result = re.sub(r'([mnɲ])β', r'\1b', result)
        result = result.replace('d', 'ð')
        result = re.sub(r'([mnɲl̪])ð', r'\1d', result)
        result = re.sub(r'g(?![mnɲ])', 'ɣ', result)
        result = re.sub(r'([mnɲ])ɣ', r'\1g', result)
        result = re.sub(r'l(?!̪)', 'l̪', result)

        if had_stress:
            result = 'ˈ' + result

        result_syllables.append(result)

    return result_syllables

def transcribe_to_ipa_internal(text, dialect='dominican'):
    """
    Main IPA transcription function
    Converts Spanish text to IPA notation using dialect-specific rules
    """
    features = {
        'liquidSubCadiz': True, 'nVelarization': True, 'ceceo': True,
        'finalRDeletionCadiz': True, 'finalSDeletion': True, 'liquidSub': True,
        'sDelete': True, 'assibilatedR': True, 'sheismo': True,
        'sAspiration': True, 'finalRDeletion': True, 'showSyllables': True
    }

    cleaned = re.sub(r'[.,;:!?¡¿()«»"""\'\'\\[\\]{}]', ' ', text.lower())
    words = [w.strip() for w in cleaned.split() if w.strip()]

    results = []

    for word in words:
        phonemes = orthography_to_phonemes(word, dialect)
        syllables = syllabify(phonemes, word)
        syllables = apply_stress(syllables, word)

        if dialect == 'dominican' and syllables:
            first_syl = syllables[0]
            if re.match(r'^ˈ?[ɾrR]', first_syl):
                if first_syl.startswith('ˈɾ') or first_syl.startswith('ˈr') or first_syl.startswith('ˈR'):
                    syllables[0] = 'ˈɣ' + first_syl[2:]
                elif first_syl.startswith('ɾ') or first_syl.startswith('r') or first_syl.startswith('R'):
                    syllables[0] = 'ɣ' + first_syl[1:]

        syllables = apply_dialect_rules(syllables, dialect, features)

        if features.get('showSyllables', True):
            results.append('.'.join(syllables))
        else:
            results.append(''.join(syllables))

    return f"[{' '.join(results)}]"

# -------------------------- Spanish Verb Coloring (Paco Grammar) --------------------------
# Automatically colors person-marking endings in Spanish verbs
# Uses linguistic gates to distinguish verbs from non-verbs

# Person marker colors (matching the prompt requirements)
PERSON_COLORS = {
    'yo': '#FF0000',           # 🔴 red
    'tu': '#0000FF',           # 🔵 blue
    'el': '#FFD700',           # 🟡 gold (darker yellow)
    'nosotros': '#9C27B0',     # 🟣 purple
    'ellos': '#00FF00',        # 🟢 green
    'shared': '#FFA500'        # 🟠 orange (yo = él/ella/usted)
}

# Disqualifiers - words that indicate the following word is NOT a verb
ARTICLES = {'el', 'la', 'los', 'las', 'un', 'una', 'unos', 'unas'}
DETERMINERS = {'este', 'esta', 'estos', 'estas', 'ese', 'esa', 'esos', 'esas',
               'aquel', 'aquella', 'aquellos', 'aquellas', 'mi', 'tu', 'su',
               'mis', 'tus', 'sus', 'nuestro', 'nuestra', 'nuestros', 'nuestras',
               'vuestro', 'vuestra', 'vuestros', 'vuestras', 'lo', 'al', 'del'}
PREPOSITIONS = {'de', 'a', 'en', 'con', 'por', 'para', 'sin', 'sobre', 'tras',
                'desde', 'hasta', 'hacia', 'entre', 'durante', 'mediante'}

# Context clues that boost verb hypothesis
SUBJECT_PRONOUNS = {'yo', 'tú', 'él', 'ella', 'usted', 'nosotros', 'nosotras',
                    'vosotros', 'vosotras', 'ellos', 'ellas', 'ustedes'}
NEGATIONS = {'no', 'nunca', 'jamás', 'tampoco'}
QUESTION_WORDS = {'qué', 'quién', 'quiénes', 'cómo', 'cuándo', 'dónde',
                  'cuál', 'cuáles', 'cuánto', 'cuánta', 'cuántos', 'cuántas'}

# Common auxiliary verbs (always considered verbs when conjugated)
AUXILIARIES = {
    # estar
    'estoy', 'estás', 'está', 'estamos', 'estáis', 'están',
    # ir
    'voy', 'vas', 'va', 'vamos', 'vais', 'van',
    # haber
    'he', 'has', 'ha', 'hemos', 'habéis', 'han',
    'había', 'habías', 'habíamos', 'habíais', 'habían',
    'hube', 'hubiste', 'hubo', 'hubimos', 'hubisteis', 'hubieron',
    'habré', 'habrás', 'habrá', 'habremos', 'habréis', 'habrán',
    # ser
    'soy', 'eres', 'es', 'somos', 'sois', 'son',
    'era', 'eras', 'éramos', 'erais', 'eran',
    'fui', 'fuiste', 'fue', 'fuimos', 'fuisteis', 'fueron'
}


def passes_verb_gate(word, prev_word=None, next_word=None, is_first=False):
    """
    Phase 1: Verb Detection Gate
    Returns True only if word passes as a potential verb (not a noun/adjective/etc.)
    """
    word_lower = word.lower()
    prev_lower = prev_word.lower() if prev_word else None

    # DISQUALIFIERS (fail immediately)
    # 1. Preceded by article/determiner → likely noun
    if prev_lower and (prev_lower in ARTICLES or prev_lower in DETERMINERS):
        return False

    # 2. Ends with -mente → adverb
    if word_lower.endswith('mente'):
        return False

    # 3. Infinitives -ar/-er/-ir (don't color them)
    if word_lower.endswith(('ar', 'er', 'ir')) and len(word_lower) > 3:
        return False

    # AUXILIARIES (always pass)
    if word_lower in AUXILIARIES:
        return True

    # CONJUGATED FORM PATTERNS
    # Must match a known conjugation pattern
    has_verb_ending = False

    # Preterite: -é, -aste, -ó, -aron, -ieron
    if word_lower.endswith(('é', 'ó', 'aste', 'aron', 'iste', 'ió', 'ieron')):
        has_verb_ending = True

    # Imperfect: -aba, -abas, -ábamos, -aban, -ía, -ías, -íamos, -ían
    elif word_lower.endswith(('aba', 'abas', 'ábamos', 'aban', 'ía', 'ías', 'íamos', 'ían')):
        has_verb_ending = True

    # Future/Conditional: -rás, -rá, -remos, -rán, -ría
    elif word_lower.endswith(('rás', 'rá', 'remos', 'rán', 'ría', 'rías', 'ríamos', 'rían')):
        has_verb_ending = True

    # Present: -mos, -s, -n, -o, -a, -e (but be careful with these)
    elif word_lower.endswith(('amos', 'emos', 'imos')) and len(word_lower) >= 5:
        has_verb_ending = True
    elif word_lower.endswith(('as', 'es')) and len(word_lower) >= 4:
        has_verb_ending = True
    elif word_lower.endswith(('an', 'en')) and len(word_lower) >= 4:
        has_verb_ending = True
    elif word_lower.endswith('o') and len(word_lower) >= 4:
        # "hablo", "como" YES, but "yo", "no", "como" (noun) need context
        has_verb_ending = True
    elif word_lower.endswith(('a', 'e')) and len(word_lower) >= 4:
        # "habla", "come" YES, but "casa", "clase" need checking
        # Only pass if we have positive context
        has_verb_ending = False  # Will check context below

    if not has_verb_ending:
        return False

    # SYNTACTIC CONTEXT (boost confidence)
    # Following subject pronoun → definitely verb
    if prev_lower and prev_lower in SUBJECT_PRONOUNS:
        return True

    # Following negation → definitely verb
    if prev_lower and prev_lower in NEGATIONS:
        return True

    # First word in sentence with strong verb ending → likely verb
    if is_first and word_lower.endswith(('é', 'ó', 'aba', 'ía', 'amos', 'emos')):
        return True

    # If we got here, it matched a verb ending pattern
    return True

def identify_verb_ending_gated(word):
    """
    Returns (stem, ending, person, color) for a verified verb
    Only called AFTER word passes verb gate
    """
    word_lower = word.lower()

    # Haber: only color minimal person markers
    if word_lower in ['he', 'has', 'ha', 'hemos', 'han']:
        if word_lower == 'he':
            return ('h', 'e', 'yo', PERSON_COLORS['yo'])
        elif word_lower == 'has':
            return ('ha', 's', 'tu', PERSON_COLORS['tu'])  # only "s"
        elif word_lower == 'ha':
            return ('h', 'a', 'el', PERSON_COLORS['el'])
        elif word_lower == 'hemos':
            return ('he', 'mos', 'nosotros', PERSON_COLORS['nosotros'])  # only "mos"
        elif word_lower == 'han':
            return ('ha', 'n', 'ellos', PERSON_COLORS['ellos'])  # only "n"

    # Estar: only color minimal person markers
    if word_lower in ['estoy', 'estás', 'está', 'estamos', 'están']:
        if word_lower == 'estoy':
            return ('est', 'oy', 'yo', PERSON_COLORS['yo'])
        elif word_lower == 'estás':
            return ('está', 's', 'tu', PERSON_COLORS['tu'])  # only "s"
        elif word_lower == 'está':
            return ('est', 'á', 'el', PERSON_COLORS['el'])  # only "á"
        elif word_lower == 'estamos':
            return ('esta', 'mos', 'nosotros', PERSON_COLORS['nosotros'])  # only "mos"
        elif word_lower == 'están':
            return ('está', 'n', 'ellos', PERSON_COLORS['ellos'])  # only "n"

    # Ir: only color minimal person markers
    if word_lower in ['voy', 'vas', 'va', 'vamos', 'van']:
        if word_lower == 'voy':
            return ('v', 'oy', 'yo', PERSON_COLORS['yo'])
        elif word_lower == 'vas':
            return ('va', 's', 'tu', PERSON_COLORS['tu'])  # only "s"
        elif word_lower == 'va':
            return ('v', 'a', 'el', PERSON_COLORS['el'])  # only "a"
        elif word_lower == 'vamos':
            return ('va', 'mos', 'nosotros', PERSON_COLORS['nosotros'])  # only "mos"
        elif word_lower == 'van':
            return ('va', 'n', 'ellos', PERSON_COLORS['ellos'])  # only "n"

    # Imperfect -aba (shared yo/él)
    if word_lower.endswith('ábamos'):
        return (word[:-6], word[-6:], 'nosotros', PERSON_COLORS['nosotros'])
    elif word_lower.endswith('aban'):
        return (word[:-4], word[-4:], 'ellos', PERSON_COLORS['ellos'])
    elif word_lower.endswith('abas'):
        return (word[:-4], word[-4:], 'tu', PERSON_COLORS['tu'])
    elif word_lower.endswith('aba'):
        return (word[:-3], word[-3:], 'shared', PERSON_COLORS['shared'])

    # Imperfect -ía (shared yo/él)
    if word_lower.endswith('íamos'):
        return (word[:-5], word[-5:], 'nosotros', PERSON_COLORS['nosotros'])
    elif word_lower.endswith('ían'):
        return (word[:-3], word[-3:], 'ellos', PERSON_COLORS['ellos'])
    elif word_lower.endswith('ías'):
        return (word[:-3], word[-3:], 'tu', PERSON_COLORS['tu'])
    elif word_lower.endswith('ía'):
        return (word[:-2], word[-2:], 'shared', PERSON_COLORS['shared'])

    # Preterite
    if word_lower.endswith('aron'):
        return (word[:-4], word[-4:], 'ellos', PERSON_COLORS['ellos'])
    elif word_lower.endswith('ieron'):
        return (word[:-5], word[-5:], 'ellos', PERSON_COLORS['ellos'])
    elif word_lower.endswith('aste'):
        return (word[:-4], word[-4:], 'tu', PERSON_COLORS['tu'])
    elif word_lower.endswith('iste'):
        return (word[:-4], word[-4:], 'tu', PERSON_COLORS['tu'])
    elif word_lower.endswith('é'):
        return (word[:-1], word[-1:], 'yo', PERSON_COLORS['yo'])
    elif word_lower.endswith('ó'):
        return (word[:-1], word[-1:], 'el', PERSON_COLORS['el'])
    elif word_lower.endswith('ió'):
        return (word[:-2], word[-2:], 'el', PERSON_COLORS['el'])

    # Present: -mos (only color "mos", not full ending)
    if word_lower.endswith('amos'):
        return (word[:-3], word[-3:], 'nosotros', PERSON_COLORS['nosotros'])  # only "mos"
    elif word_lower.endswith('emos'):
        return (word[:-3], word[-3:], 'nosotros', PERSON_COLORS['nosotros'])  # only "mos"
    elif word_lower.endswith('imos'):
        return (word[:-3], word[-3:], 'nosotros', PERSON_COLORS['nosotros'])  # only "mos"

    # Present: -s (tú) - only color "s"
    if word_lower.endswith('as') and not word_lower.endswith('abas'):
        return (word[:-1], word[-1:], 'tu', PERSON_COLORS['tu'])  # only "s"
    elif word_lower.endswith('es') and not word_lower.endswith(('eres', 'iones')):
        return (word[:-1], word[-1:], 'tu', PERSON_COLORS['tu'])  # only "s"
    elif word_lower.endswith('s') and len(word_lower) >= 4:
        return (word[:-1], word[-1:], 'tu', PERSON_COLORS['tu'])

    # Present: -n (ellos) - only color "n"
    if word_lower.endswith('an') and not word_lower.endswith(('aban', 'rán')):
        return (word[:-1], word[-1:], 'ellos', PERSON_COLORS['ellos'])  # only "n"
    elif word_lower.endswith('en') and not word_lower.endswith('ieren'):
        return (word[:-1], word[-1:], 'ellos', PERSON_COLORS['ellos'])  # only "n"
    elif word_lower.endswith('n') and len(word_lower) >= 4:
        return (word[:-1], word[-1:], 'ellos', PERSON_COLORS['ellos'])

    # Present: -o (yo)
    if word_lower.endswith('o') and len(word_lower) >= 4:
        return (word[:-1], word[-1:], 'yo', PERSON_COLORS['yo'])

    # Present: -a, -e (él/ella) - thematic vowel
    if word_lower.endswith('a') and len(word_lower) >= 4:
        return (word[:-1], word[-1:], 'el', PERSON_COLORS['el'])
    elif word_lower.endswith('e') and len(word_lower) >= 4:
        return (word[:-1], word[-1:], 'el', PERSON_COLORS['el'])

    return None

def apply_spanish_verb_coloring(words):
    """
    Apply verb coloring using linguistic gates (Paco's Grammar)
    Only colors actual verbs, not nouns. Only colors endings, not whole words.
    """
    colored_words = []

    for i, word_obj in enumerate(words):
        text = word_obj.get('text', '').strip()

        # Get context
        prev_word = words[i-1]['text'].strip() if i > 0 else None
        next_word = words[i+1]['text'].strip() if i < len(words) - 1 else None
        is_first = (i == 0)

        # Phase 1: Verb Gate (filter out non-verbs)
        if not passes_verb_gate(text, prev_word, next_word, is_first):
            # Not a verb - keep original
            colored_words.append(word_obj.copy())
            continue

        # Phase 2: Identify ending (only for verbs)
        result = identify_verb_ending_gated(text)

        if result:
            stem, ending, person, color = result

            # Create word with character-level coloring info
            colored_word = word_obj.copy()
            colored_word['is_verb'] = True
            colored_word['stem'] = stem
            colored_word['ending'] = ending
            colored_word['ending_color'] = color
            colored_word['person'] = person
            # Create HTML with stem (default color) + ending (person color)
            colored_word['html'] = f'<span style="color: {DEFAULT_SAMPLE_TEXT_COLOR};">{stem}</span><span style="color: {color};">{ending}</span>'
            colored_word['color'] = color  # Keep for backward compatibility
            colored_words.append(colored_word)
        else:
            # Passed gate but no ending match - keep original
            colored_words.append(word_obj.copy())

    return colored_words

# -------------------------- ASR Model --------------------------

_asr_model = None

def get_asr_model():
    global _asr_model
    if _asr_model is not None:
        return _asr_model

    use_cuda = torch.cuda.is_available()
    device = "cuda" if use_cuda else "cpu"
    compute = "float16" if use_cuda else "int8"  # CPU int8; safe + fast

    print(f"[v{VERSION}] Loading WhisperX on {device} with compute_type={compute}")
    try:
        _asr_model = whisperx.load_model("small", device=device, compute_type=compute)
    except ValueError as e:
        if "compute type" in str(e).lower():
            fallback = "int16" if device == "cpu" else "float32"
            print(f"[v{VERSION}] Falling back to compute_type={fallback}")
            _asr_model = whisperx.load_model("small", device=device, compute_type=fallback)
        else:
            raise
    return _asr_model

# -------------------------- Transcription --------------------------

def transcribe_with_words(audio_path: str, language_code: Optional[str]) -> List[dict]:
    model = get_asr_model()
    print("[Transcribe] Starting transcription...")
    result = model.transcribe(audio_path, language=language_code)
    segments = result.get("segments", [])

    words: List[dict] = []
    for seg in segments:
        s_start = float(seg.get("start", 0.0))
        s_end = float(seg.get("end", max(s_start + 0.2, s_start)))
        if "words" in seg and seg["words"]:
            for w in seg["words"]:
                w_text = (w.get("word") or w.get("text") or "").strip()
                if not w_text:
                    continue
                w_start = float(w.get("start", s_start))
                w_end = float(w.get("end", s_end))
                words.append({"start": w_start, "end": w_end, "text": w_text})
        else:
            text = (seg.get("text") or "").strip()
            toks = [t for t in text.split() if t]
            if not toks:
                continue
            dur = max(s_end - s_start, 0.2)
            step = dur / len(toks)
            for i, tok in enumerate(toks):
                w_start = s_start + i * step
                w_end = min(s_start + (i + 1) * step, s_end)
                words.append({"start": round(w_start, 3), "end": round(w_end, 3), "text": tok})
    print(f"[Transcribe] Got {len(words)} words.")
    return words

# -------------------------- HTML Export / Import --------------------------

HTML_TEMPLATE_HEAD = f"""<!DOCTYPE html>
<html>
<head>
<meta charset="UTF-8" />
<title>Edit Your Subtitles</title>
<style>
  body {{ font-family: Arial, sans-serif; padding: 32px; max-width: 900px; margin: 0 auto; }}
  h1 {{ color: {BANNER_COLOR}; margin-bottom: 0.25rem; }}
  .note {{ color: #555; margin-bottom: 1rem; }}
  .panel {{ background: #f7f7f9; border: 1px solid #e2e2e6; border-radius: 10px; padding: 16px; margin: 16px 0; }}
  .text-area {{ border: 2px solid {BANNER_COLOR}; border-radius: 10px; padding: 16px; line-height: 2; font-size: 18px; }}
  .word {{ display: inline-block; padding: 2px 4px; margin: 2px 2px; cursor: text; color: {DEFAULT_SAMPLE_TEXT_COLOR}; }}
  .time {{ color: #999; font-size: 12px; margin-right: 6px; }}
</style>
</head>
<body>
<h1>Edit Your Subtitles</h1>
<p class="note">Tip: Edit text freely. Use your editor’s <b>Text Color</b> or <b>Highlighter</b> on any words. Save as <code>.html</code> and upload back.</p>
<div class="panel">
  <b>Recommended Color Guide (optional):</b>
  <ul>
    <li><span style="background:#FFFF00">Yellow</span> verbs</li>
    <li><span style="color:#FF0000">Red</span> important</li>
    <li><span style="color:#00FFFF">Cyan</span> nouns</li>
    <li><span style="color:#00FF00">Green</span> adjectives</li>
    <li><span style="color:#AA96DA">Purple</span> endings/conjugations</li>
  </ul>
</div>
<div class="text-area" contenteditable="true">
"""

HTML_TEMPLATE_TAIL = """
</div>
<p class="note">When done, save this page as <b>HTML</b> and upload it back to the app.</p>
</body>
</html>
"""

def export_to_html_for_editing(word_segments: List[dict]) -> str:
    html = [HTML_TEMPLATE_HEAD]
    for w in word_segments:
        html.append(
            f'<span class="word" data-start="{w["start"]:.3f}" data-end="{w["end"]:.3f}">{w["text"]}</span> '
        )
    html.append(HTML_TEMPLATE_TAIL)

    tmpdir = tempfile.mkdtemp()
    path = os.path.join(tmpdir, "subtitles_for_editing.html")
    with open(path, "w", encoding="utf-8") as f:
        f.write("".join(html))
    return path

def _css_color_to_hex(style: str) -> Optional[str]:
    if not style:
        return None
    m = re.search(r"#([0-9A-Fa-f]{6})", style)
    if m:
        return "#" + m.group(1).upper()
    m = re.search(r"rgb\s*\(\s*(\d+)\s*,\s*(\d+)\s*,\s*(\d+)\s*\)", style)
    if m:
        r, g, b = map(int, m.groups())
        return f"#{r:02X}{g:02X}{b:02X}"
    named = {
        "red": "#FF0000", "yellow": "#FFFF00", "cyan": "#00FFFF", "aqua": "#00FFFF",
        "green": "#00FF00", "blue": "#0000FF", "magenta": "#FF00FF", "fuchsia": "#FF00FF",
        "black": "#000000", "white": "#FFFFFF", "purple": "#800080",
    }
    m = re.search(r"color\s*:\s*([a-zA-Z]+)", style)
    if m and m.group(1).lower() in named:
        return named[m.group(1).lower()]
    m = re.search(r"background(?:-color)?\s*:\s*#([0-9A-Fa-f]{6})", style)
    if m:
        return "#" + m.group(1).upper()
    m = re.search(r"background(?:-color)?\s*:\s*rgb\s*\(\s*(\d+)\s*,\s*(\d+)\s*,\s*(\d+)\s*\)", style)
    if m:
        r, g, b = map(int, m.groups())
        return f"#{r:02X}{g:02X}{b:02X}"
    return None

def _parse_html_words(html_text: str) -> List[Tuple[str, Optional[str]]]:
    from html.parser import HTMLParser

    class Parser(HTMLParser):
        def __init__(self):
            super().__init__()
            self.in_text_area = False
            self.stack_styles: List[str] = []
            self.words: List[Tuple[str, Optional[str]]] = []

        def handle_starttag(self, tag, attrs):
            attrs = dict(attrs)
            if tag == "div" and attrs.get("class", "") == "text-area":
                self.in_text_area = True
            if self.in_text_area and tag in ("span", "font", "mark"):
                style = attrs.get("style", "")
                color = _css_color_to_hex(style)
                if not color and "color" in attrs:
                    color = _css_color_to_hex(f"color:{attrs['color']}")
                if not color and "background" in attrs:
                    color = _css_color_to_hex(f"background:{attrs['background']}")
                self.stack_styles.append(color or "")

        def handle_endtag(self, tag):
            if tag == "div" and self.in_text_area:
                self.in_text_area = False
            if self.in_text_area and tag in ("span", "font", "mark"):
                if self.stack_styles:
                    self.stack_styles.pop()

        def handle_data(self, data):
            if not self.in_text_area:
                return
            for tok in re.split(r"\s+", data):
                tok = tok.strip()
                if not tok:
                    continue
                color = None
                for c in reversed(self.stack_styles):
                    if c:
                        color = c
                        break
                if not color:
                    color = DEFAULT_SAMPLE_TEXT_COLOR
                self.words.append((tok, color))

    p = Parser()
    p.feed(html_text)
    return p.words

def import_from_html(html_path: str, original_words: List[dict]) -> List[dict]:
    with open(html_path, "r", encoding="utf-8") as f:
        html = f.read()
    parsed = _parse_html_words(html)

    edited = []
    for i, ow in enumerate(original_words):
        if i < len(parsed):
            txt, col = parsed[i]
            edited.append({"start": ow["start"], "end": ow["end"], "text": txt, "color": col})
        else:
            edited.append({"start": ow["start"], "end": ow["end"], "text": ow["text"], "color": DEFAULT_SAMPLE_TEXT_COLOR})
    return edited

def import_from_zip(zip_path: str, original_words: List[dict]) -> List[dict]:
    # Find first .html/.htm inside and parse it
    with zipfile.ZipFile(zip_path, "r") as z:
        html_names = [n for n in z.namelist() if n.lower().endswith((".html", ".htm"))]
        if not html_names:
            raise ValueError("No .html file found inside the ZIP.")
        # Prefer top-level or the first one
        name = sorted(html_names, key=lambda x: (x.count("/"), len(x)))[0]
        with z.open(name) as f:
            html = f.read().decode("utf-8", errors="ignore")
    parsed = _parse_html_words(html)

    edited = []
    for i, ow in enumerate(original_words):
        if i < len(parsed):
            txt, col = parsed[i]
            edited.append({"start": ow["start"], "end": ow["end"], "text": txt, "color": col})
        else:
            edited.append({"start": ow["start"], "end": ow["end"], "text": ow["text"], "color": DEFAULT_SAMPLE_TEXT_COLOR})
    return edited

# -------------------------- SubRip (SRT) / ASS --------------------------

def export_to_srt(words: List[dict], words_per_line: int = 5) -> str:
    i = 0; n = 1; out = []
    while i < len(words):
        chunk = words[i:i + words_per_line]
        start = seconds_to_timestamp_srt(chunk[0]["start"])
        end = seconds_to_timestamp_srt(chunk[-1]["end"])
        text = " ".join(w["text"] for w in chunk)
        out.append(f"{n}\n{start} --> {end}\n{text}\n")
        i += words_per_line; n += 1
    return "\n".join(out)

def _hex_to_ass_bgr(hex_color: str) -> str:
    if not hex_color or not hex_color.startswith("#") or len(hex_color) != 7:
        hex_color = "#FFFFFF"
    r = int(hex_color[1:3], 16)
    g = int(hex_color[3:5], 16)
    b = int(hex_color[5:7], 16)
    return f"&H00{b:02X}{g:02X}{r:02X}"

def _parse_char_level_colors(text_with_html: str) -> List[Tuple[str, str]]:
    """
    Parse HTML with character-level styling and return list of (character, color) tuples.
    """
    from html.parser import HTMLParser

    class CharParser(HTMLParser):
        def __init__(self):
            super().__init__()
            self.chars: List[Tuple[str, str]] = []
            self.color_stack: List[str] = []

        def handle_starttag(self, tag, attrs):
            if tag in ("span", "font"):
                attrs_dict = dict(attrs)
                style = attrs_dict.get("style", "")
                color = _css_color_to_hex(style)
                if not color and "color" in attrs_dict:
                    color = _css_color_to_hex(f"color:{attrs_dict['color']}")
                self.color_stack.append(color or DEFAULT_SAMPLE_TEXT_COLOR)

        def handle_endtag(self, tag):
            if tag in ("span", "font") and self.color_stack:
                self.color_stack.pop()

        def handle_data(self, data):
            current_color = self.color_stack[-1] if self.color_stack else DEFAULT_SAMPLE_TEXT_COLOR
            for char in data:
                self.chars.append((char, current_color))

    parser = CharParser()
    parser.feed(text_with_html)
    return parser.chars

def export_to_ass(words: List[dict], words_per_line: int = 5, font="Arial", size=36, alignment="2") -> str:
    # alignment: 1=left-bottom, 2=center-bottom, 3=right-bottom
    #            4=left-middle, 5=center-middle, 6=right-middle
    #            7=left-top, 8=center-top, 9=right-top
    header = f"""[Script Info]
ScriptType: v4.00+
PlayResX: 1280
PlayResY: 720
ScaledBorderAndShadow: yes

[V4+ Styles]
Format: Name, Fontname, Fontsize, PrimaryColour, SecondaryColour, OutlineColour, BackColour, Bold, Italic, Underline, StrikeOut, ScaleX, ScaleY, Spacing, Angle, BorderStyle, Outline, Shadow, Alignment, MarginL, MarginR, MarginV, Encoding
Style: Default,{font},{size},&H00FFFFFF,&H00FFFFFF,&H00000000,&H80000000,0,0,0,0,100,100,0,0,1,2,1,{alignment},30,30,30,1

[Events]
Format: Layer, Start, End, Style, Name, MarginL, MarginR, MarginV, Effect, Text
"""
    i = 0
    lines = [header]
    while i < len(words):
        chunk = words[i:i + words_per_line]
        start = seconds_to_timestamp_ass(chunk[0]["start"])
        end = seconds_to_timestamp_ass(chunk[-1]["end"])
        parts = []

        for w in chunk:
            # Check if word has character-level styling (HTML)
            if "html" in w and w["html"]:
                # Parse character-level colors
                chars = _parse_char_level_colors(w["html"])
                # Group consecutive characters with same color
                if chars:
                    current_color = chars[0][1]
                    current_text = chars[0][0]
                    for char, color in chars[1:]:
                        if color == current_color:
                            current_text += char
                        else:
                            col_ass = _hex_to_ass_bgr(current_color)
                            parts.append(f"{{\\c{col_ass}}}{current_text}")
                            current_color = color
                            current_text = char
                    # Add last group
                    col_ass = _hex_to_ass_bgr(current_color)
                    parts.append(f"{{\\c{col_ass}}}{current_text}")
            else:
                # Word-level color (backward compatible)
                col = _hex_to_ass_bgr(w.get("color", DEFAULT_SAMPLE_TEXT_COLOR))
                parts.append(f"{{\\c{col}}}{w['text']}")

            # Add space between words
            if w != chunk[-1]:
                parts.append(" ")

        text = "".join(parts)
        lines.append(f"Dialogue: 0,{start},{end},Default,,0,0,0,,{text}")
        i += words_per_line
    return "\n".join(lines) + "\n"

def _save_temp(content: str, ext: str) -> str:
    tmp = tempfile.mkdtemp()
    path = os.path.join(tmp, f"subtitles{ext}")
    with open(path, "w", encoding="utf-8") as f:
        f.write(content)
    return path

# -------------------------- FFmpeg helpers (burn to MP4) --------------------------

def _ffprobe_duration(path: str) -> float:
    """Return media duration in seconds using ffprobe."""
    if not shutil.which("ffprobe"):
        return 0.0
    cmd = [
        "ffprobe", "-v", "error", "-show_entries", "format=duration",
        "-of", "default=noprint_wrappers=1:nokey=1", path
    ]
    p = subprocess.run(cmd, stdout=subprocess.PIPE, stderr=subprocess.PIPE, text=True)
    try:
        return float((p.stdout or "0").strip())
    except:
        return 0.0

def _escape_ass_for_filter(p: str) -> str:
    """
    Escape a filesystem path for ffmpeg's subtitles filter.
    """
    p = str(pathlib.Path(p).resolve())
    p = p.replace("\\", "\\\\").replace(":", "\\:")
    return "'" + p.replace("'", r"'\''") + "'"

def _make_color_canvas(out_path: str, width: int, height: int, seconds: float, bg_hex: str, fps: int = 30):
    """
    Create a solid-color video of given duration.
    """
    if not bg_hex or not bg_hex.startswith("#") or len(bg_hex) != 7:
        bg_hex = "#000000"
    color_arg = "0x" + bg_hex[1:]
    duration = max(0.1, seconds)

    cmd = [
        "ffmpeg", "-y",
        "-f", "lavfi", "-i", f"color={color_arg}:s={width}x{height}:r={fps}",
        "-t", f"{duration:.3f}",
        "-c:v", "libx264", "-preset", "veryfast", "-crf", "20",
        out_path,
    ]
    return subprocess.run(cmd, stdout=subprocess.PIPE, stderr=subprocess.PIPE, text=True)

def burn_ass_on_canvas_with_audio(audio_path: str, ass_path: str, bg_hex="#000000", size="1280x720", fps=30) -> tuple[Optional[str], str]:
    """
    Create a solid-color canvas matching the audio duration, burn ASS on it, and mux audio -> MP4.
    Returns (mp4_path or None, log).
    """
    if not shutil.which("ffmpeg"):
        return None, "ffmpeg not found."

    if not os.path.exists(audio_path):
        return None, "Audio file not found."
    if not os.path.exists(ass_path):
        return None, "ASS file not found."

    try:
        w, h = [int(x) for x in size.lower().split("x")]
    except:
        w, h = 1280, 720

    dur = _ffprobe_duration(audio_path)
    if dur <= 0:
        return None, "Could not read audio duration (ffprobe)."

    tmpdir = tempfile.mkdtemp()
    canvas_mp4 = os.path.join(tmpdir, "canvas.mp4")
    out_mp4 = os.path.join(tmpdir, "subtitled.mp4")

    # 1) make canvas
    p1 = _make_color_canvas(canvas_mp4, w, h, dur, bg_hex, fps)
    if p1.returncode != 0 or not os.path.exists(canvas_mp4):
        return None, "Failed to create canvas:\n" + (p1.stderr or "")

    # 2) burn subtitles on canvas
    ass_escaped = _escape_ass_for_filter(ass_path)
    burned_mp4 = os.path.join(tmpdir, "burned.mp4")
    cmd_burn = [
        "ffmpeg", "-y",
        "-i", canvas_mp4,
        "-vf", f"subtitles={ass_escaped}",
        "-c:v", "libx264", "-preset", "veryfast", "-crf", "18",
        "-an",
        burned_mp4
    ]
    p2 = subprocess.run(cmd_burn, stdout=subprocess.PIPE, stderr=subprocess.PIPE, text=True)
    if p2.returncode != 0 or not os.path.exists(burned_mp4):
        return None, "Burn step failed (subtitles filter missing?).\n" + (p2.stderr or "")

    # 3) mux original audio with the burned video
    cmd_mux = [
        "ffmpeg", "-y",
        "-i", burned_mp4, "-i", audio_path,
        "-c:v", "copy",
        "-c:a", "aac", "-b:a", "192k",
        "-shortest",
        out_mp4
    ]
    p3 = subprocess.run(cmd_mux, stdout=subprocess.PIPE, stderr=subprocess.PIPE, text=True)
    if p3.returncode != 0 or not os.path.exists(out_mp4):
        return None, "Mux step failed:\n" + (p3.stderr or "")

    return out_mp4, "✅ Created MP4 with burned subs and original audio."

# -------------------------- Gradio App --------------------------

CUSTOM_CSS = """
#lyric-editor {
    min-height: 400px;
    max-height: 600px;
    overflow-y: auto;
    border: 2px solid #00BCD4;
    border-radius: 8px;
    padding: 16px;
    background: white;
    font-size: 18px;
    line-height: 1.8;
    white-space: pre-wrap;
    word-wrap: break-word;
}

#lyric-editor:focus {
    outline: none;
    border-color: #0097A7;
    box-shadow: 0 0 0 3px rgba(0, 188, 212, 0.1);
}

#preview-canvas {
    width: 100%;
    height: 400px;
    background: #000;
    border-radius: 8px;
    display: flex;
    align-items: center;
    justify-content: center;
    color: white;
    font-size: 32px;
    text-align: center;
    position: relative;
    overflow: hidden;
}

#timeline-container {
    background: #f5f5f5;
    padding: 16px;
    border-radius: 8px;
    margin-top: 16px;
}

#timeline-bar {
    width: 100%;
    height: 60px;
    background: #e0e0e0;
    border-radius: 4px;
    position: relative;
    cursor: pointer;
    margin-bottom: 12px;
}

#timeline-progress {
    height: 100%;
    background: linear-gradient(90deg, #00BCD4 0%, #0097A7 100%);
    border-radius: 4px;
    position: absolute;
    top: 0;
    left: 0;
    width: 0%;
}

#timeline-scrubber {
    position: absolute;
    top: 50%;
    transform: translateY(-50%);
    width: 4px;
    height: 100%;
    background: #FF5722;
    cursor: grab;
    z-index: 10;
}

#timeline-scrubber:active {
    cursor: grabbing;
}

.playback-controls {
    display: flex;
    align-items: center;
    gap: 12px;
    justify-content: center;
}

.toolbar-btn {
    padding: 8px 16px;
    border: 1px solid #ddd;
    border-radius: 4px;
    background: white;
    cursor: pointer;
    font-size: 14px;
    transition: all 0.2s;
}

.toolbar-btn:hover {
    background: #f0f0f0;
    border-color: #00BCD4;
}

.toolbar-btn.active {
    background: #00BCD4;
    color: white;
    border-color: #00BCD4;
}

.color-swatch {
    width: 32px;
    height: 32px;
    border-radius: 4px;
    border: 2px solid #ddd;
    cursor: pointer;
    display: inline-block;
}

#editor-toolbar {
    display: flex;
    gap: 8px;
    padding: 12px;
    background: #f9f9f9;
    border-radius: 8px;
    margin-bottom: 12px;
    flex-wrap: wrap;
    align-items: center;
}

.char-styled {
    display: inline;
}

#ipa-picker-overlay {
    position: fixed;
    top: 0;
    left: 0;
    width: 100%;
    height: 100%;
    background: rgba(0, 0, 0, 0.5);
    display: none;
    justify-content: center;
    align-items: center;
    z-index: 9999;
}

#ipa-picker-overlay.active {
    display: flex;
}

#ipa-picker {
    background: white;
    border-radius: 12px;
    padding: 24px;
    max-width: 800px;
    max-height: 80vh;
    overflow-y: auto;
    box-shadow: 0 10px 40px rgba(0, 0, 0, 0.3);
}

#ipa-picker h3 {
    margin-top: 0;
    color: #00BCD4;
    border-bottom: 2px solid #00BCD4;
    padding-bottom: 8px;
}

.ipa-category {
    margin: 16px 0;
}

.ipa-category h4 {
    color: #555;
    margin: 8px 0;
    font-size: 14px;
    font-weight: 600;
}

.ipa-symbols {
    display: flex;
    flex-wrap: wrap;
    gap: 6px;
    margin-bottom: 12px;
}

.ipa-symbol-btn {
    min-width: 40px;
    height: 40px;
    padding: 8px;
    border: 1px solid #ddd;
    border-radius: 6px;
    background: white;
    cursor: pointer;
    font-size: 20px;
    transition: all 0.2s;
    display: flex;
    align-items: center;
    justify-content: center;
}

.ipa-symbol-btn:hover {
    background: #00BCD4;
    color: white;
    border-color: #00BCD4;
    transform: scale(1.1);
}

.ipa-picker-close {
    position: absolute;
    top: 16px;
    right: 16px;
    width: 32px;
    height: 32px;
    border: none;
    background: #f44336;
    color: white;
    border-radius: 50%;
    cursor: pointer;
    font-size: 20px;
    font-weight: bold;
}

.ipa-picker-close:hover {
    background: #d32f2f;
}
"""

EDITOR_JS = """
<script>
let currentTime = 0;
let duration = 0;
let isPlaying = false;
let wordTimings = [];
let selectedText = '';
let editorContent = '';

// Initialize editor
function initEditor() {
    const editor = document.getElementById('lyric-editor');
    if (!editor) return;

    editor.contentEditable = true;
    editor.addEventListener('input', onEditorChange);
    editor.addEventListener('mouseup', onTextSelect);
    editor.addEventListener('keyup', onTextSelect);
}

// Handle text selection
function onTextSelect() {
    const selection = window.getSelection();
    selectedText = selection.toString();
    if (selectedText) {
        console.log('Selected:', selectedText);
    }
}

// Handle editor changes
function onEditorChange() {
    const editor = document.getElementById('lyric-editor');
    const hiddenInput = document.getElementById('editor-content-hidden');

    if (editor) {
        editorContent = editor.innerHTML;
        console.log('Editor content changed');

        // Sync to hidden Gradio textbox
        if (hiddenInput && hiddenInput.querySelector('textarea')) {
            const textarea = hiddenInput.querySelector('textarea');
            textarea.value = editorContent;
            textarea.dispatchEvent(new Event('input', { bubbles: true }));
        }
    }
}

// Get editor HTML content (for syncing with backend)
function getEditorHTML() {
    const editor = document.getElementById('lyric-editor');
    return editor ? editor.innerHTML : '';
}

// Apply color to selected text
function applyColor(color) {
    document.execCommand('styleWithCSS', false, true);
    document.execCommand('foreColor', false, color);

    // Update editor content
    onEditorChange();
}

// Apply IPA accent to selected text
function applyAccent(accentNum, accentSymbol) {
    const selection = window.getSelection();
    if (!selection.rangeCount || !accentSymbol) return;

    const range = selection.getRangeAt(0);
    const selectedText = range.toString();

    if (!selectedText) {
        alert('Please select some text first to apply the accent.');
        return;
    }

    // Insert the accent symbol after the selected text
    // This preserves the selection and adds the IPA accent
    const newText = selectedText + accentSymbol;

    // Replace selection with text + accent
    range.deleteContents();
    const textNode = document.createTextNode(newText);
    range.insertNode(textNode);

    // Update editor content
    onEditorChange();

    // Log for debugging
    console.log('Applied accent', accentNum, ':', accentSymbol, 'to', selectedText);
}

// Apply font size to selected text
function applyFontSize(size) {
    const selection = window.getSelection();
    if (!selection.rangeCount) return;

    const range = selection.getRangeAt(0);
    const span = document.createElement('span');
    span.style.fontSize = size + 'px';

    try {
        range.surroundContents(span);
    } catch (e) {
        console.error('Could not apply font size:', e);
    }

    selection.removeAllRanges();
    onEditorChange();
}

// Extract words with their HTML styling
function extractStyledWords() {
    const editor = document.getElementById('lyric-editor');
    if (!editor) return [];

    const words = [];
    const wordSpans = editor.querySelectorAll('.word');

    wordSpans.forEach(span => {
        const start = parseFloat(span.getAttribute('data-start') || 0);
        const end = parseFloat(span.getAttribute('data-end') || 0);
        const html = span.innerHTML;
        const text = span.textContent;

        words.push({
            start: start,
            end: end,
            text: text,
            html: html
        });
    });

    return words;
}

// Update word timings from backend
function setWordTimings(words) {
    wordTimings = words;
    if (words.length > 0) {
        duration = Math.max(...words.map(w => w.end));
        updateTimeDisplay();
    }
}

// Timeline scrubber
function initTimeline() {
    const timeline = document.getElementById('timeline-bar');
    const scrubber = document.getElementById('timeline-scrubber');

    if (!timeline || !scrubber) return;

    let isDragging = false;

    timeline.addEventListener('click', (e) => {
        const rect = timeline.getBoundingClientRect();
        const x = e.clientX - rect.left;
        const percent = (x / rect.width) * 100;
        updateTimeline(percent);
    });

    scrubber.addEventListener('mousedown', (e) => {
        isDragging = true;
        e.preventDefault();
    });

    document.addEventListener('mousemove', (e) => {
        if (!isDragging) return;
        const timeline = document.getElementById('timeline-bar');
        const rect = timeline.getBoundingClientRect();
        const x = Math.max(0, Math.min(e.clientX - rect.left, rect.width));
        const percent = (x / rect.width) * 100;
        updateTimeline(percent);
    });

    document.addEventListener('mouseup', () => {
        isDragging = false;
    });
}

function updateTimeline(percent) {
    const progress = document.getElementById('timeline-progress');
    const scrubber = document.getElementById('timeline-scrubber');

    if (progress) progress.style.width = percent + '%';
    if (scrubber) scrubber.style.left = percent + '%';

    currentTime = (percent / 100) * duration;
    updateTimeDisplay();
    updatePreview();
}

function updateTimeDisplay() {
    const display = document.getElementById('time-display');
    if (display) {
        const current = formatTime(currentTime);
        const total = formatTime(duration);
        display.textContent = current + ' / ' + total;
    }
}

function formatTime(seconds) {
    const mins = Math.floor(seconds / 60);
    const secs = Math.floor(seconds % 60);
    return String(mins).padStart(2, '0') + ':' + String(secs).padStart(2, '0');
}

function updatePreview() {
    // Find current words based on time
    const currentWords = wordTimings.filter(w =>
        currentTime >= w.start && currentTime <= w.end
    );

    const preview = document.getElementById('preview-canvas');
    if (preview) {
        if (currentWords.length > 0) {
            const text = currentWords.map(w => {
                if (w.html) {
                    // Use character-level coloring (stem + ending)
                    return '<span style="font-size: 48px; margin: 0 8px;">' + w.html + '</span>';
                } else {
                    // Use word-level coloring
                    const color = w.color || '#FFFFFF';
                    return '<span style="color: ' + color + '; font-size: 48px; margin: 0 8px;">' + w.text + '</span>';
                }
            }).join(' ');
            preview.innerHTML = '<div>' + text + '</div>';
        } else {
            preview.innerHTML = '<div style="color: #888;">No lyrics at this time</div>';
        }
    }
}

// Play/Pause controls
function togglePlayback() {
    isPlaying = !isPlaying;
    const btn = document.getElementById('play-btn');
    if (btn) {
        btn.textContent = isPlaying ? '⏸ Pause' : '▶ Play';
    }

    if (isPlaying) {
        playTimeline();
    }
}

function playTimeline() {
    if (!isPlaying) return;

    const step = 0.1; // 100ms steps
    currentTime += step;

    if (currentTime >= duration) {
        currentTime = duration;
        isPlaying = false;
        const btn = document.getElementById('play-btn');
        if (btn) btn.textContent = '▶ Play';
        return;
    }

    const percent = (currentTime / duration) * 100;
    updateTimeline(percent);

    setTimeout(playTimeline, 100);
}

// Initialize when page loads
document.addEventListener('DOMContentLoaded', () => {
    initEditor();
    initTimeline();
});

// IPA Picker Functions
function showIPAPicker() {
    const overlay = document.getElementById('ipa-picker-overlay');
    if (overlay) {
        overlay.classList.add('active');
    }
}

function hideIPAPicker() {
    const overlay = document.getElementById('ipa-picker-overlay');
    if (overlay) {
        overlay.classList.remove('active');
    }
}

function insertIPASymbol(symbol) {
    const selection = window.getSelection();
    if (!selection.rangeCount) {
        // No selection, just insert at cursor
        const editor = document.getElementById('lyric-editor');
        if (editor) {
            editor.focus();
            document.execCommand('insertText', false, symbol);
        }
    } else {
        // Insert after selection
        const range = selection.getRangeAt(0);
        range.collapse(false); // Move to end of selection
        const textNode = document.createTextNode(symbol);
        range.insertNode(textNode);

        // Move cursor after inserted symbol
        range.setStartAfter(textNode);
        range.setEndAfter(textNode);
        selection.removeAllRanges();
        selection.addRange(range);
    }

    onEditorChange();
    hideIPAPicker();
}

// Close IPA picker when clicking outside
document.addEventListener('click', (e) => {
    const overlay = document.getElementById('ipa-picker-overlay');
    if (overlay && e.target === overlay) {
        hideIPAPicker();
    }
});

// Make functions globally accessible
window.applyColor = applyColor;
window.applyAccent = applyAccent;
window.applyFontSize = applyFontSize;
window.togglePlayback = togglePlayback;
window.getEditorHTML = getEditorHTML;
window.extractStyledWords = extractStyledWords;
window.setWordTimings = setWordTimings;
window.showIPAPicker = showIPAPicker;
window.hideIPAPicker = hideIPAPicker;
window.insertIPASymbol = insertIPASymbol;
</script>
"""

def create_app():
    with gr.Blocks(
        theme=gr.themes.Soft(),
        title=f"Lyric Video Editor v{VERSION}",
        css=CUSTOM_CSS
    ) as demo:

        # IPA Picker Popup HTML
        IPA_PICKER_HTML = """
        <div id="ipa-picker-overlay">
            <div id="ipa-picker" style="position: relative;">
                <button class="ipa-picker-close" onclick="hideIPAPicker()">×</button>
                <h3>📚 IPA Character Picker</h3>

                <div class="ipa-category">
                    <h4>Vowels</h4>
                    <div class="ipa-symbols">
                        <button class="ipa-symbol-btn" onclick="insertIPASymbol('i')" title="close front unrounded">i</button>
                        <button class="ipa-symbol-btn" onclick="insertIPASymbol('y')" title="close front rounded">y</button>
                        <button class="ipa-symbol-btn" onclick="insertIPASymbol('ɨ')" title="close central unrounded">ɨ</button>
                        <button class="ipa-symbol-btn" onclick="insertIPASymbol('ʉ')" title="close central rounded">ʉ</button>
                        <button class="ipa-symbol-btn" onclick="insertIPASymbol('ɯ')" title="close back unrounded">ɯ</button>
                        <button class="ipa-symbol-btn" onclick="insertIPASymbol('u')" title="close back rounded">u</button>
                        <button class="ipa-symbol-btn" onclick="insertIPASymbol('e')" title="close-mid front unrounded">e</button>
                        <button class="ipa-symbol-btn" onclick="insertIPASymbol('ø')" title="close-mid front rounded">ø</button>
                        <button class="ipa-symbol-btn" onclick="insertIPASymbol('ɘ')" title="close-mid central unrounded">ɘ</button>
                        <button class="ipa-symbol-btn" onclick="insertIPASymbol('ɵ')" title="close-mid central rounded">ɵ</button>
                        <button class="ipa-symbol-btn" onclick="insertIPASymbol('ɤ')" title="close-mid back unrounded">ɤ</button>
                        <button class="ipa-symbol-btn" onclick="insertIPASymbol('o')" title="close-mid back rounded">o</button>
                        <button class="ipa-symbol-btn" onclick="insertIPASymbol('ə')" title="schwa">ə</button>
                        <button class="ipa-symbol-btn" onclick="insertIPASymbol('ɛ')" title="open-mid front unrounded">ɛ</button>
                        <button class="ipa-symbol-btn" onclick="insertIPASymbol('œ')" title="open-mid front rounded">œ</button>
                        <button class="ipa-symbol-btn" onclick="insertIPASymbol('ɜ')" title="open-mid central unrounded">ɜ</button>
                        <button class="ipa-symbol-btn" onclick="insertIPASymbol('ɞ')" title="open-mid central rounded">ɞ</button>
                        <button class="ipa-symbol-btn" onclick="insertIPASymbol('ʌ')" title="open-mid back unrounded">ʌ</button>
                        <button class="ipa-symbol-btn" onclick="insertIPASymbol('ɔ')" title="open-mid back rounded">ɔ</button>
                        <button class="ipa-symbol-btn" onclick="insertIPASymbol('æ')" title="near-open front unrounded">æ</button>
                        <button class="ipa-symbol-btn" onclick="insertIPASymbol('a')" title="open front unrounded">a</button>
                        <button class="ipa-symbol-btn" onclick="insertIPASymbol('ɶ')" title="open front rounded">ɶ</button>
                        <button class="ipa-symbol-btn" onclick="insertIPASymbol('ɑ')" title="open back unrounded">ɑ</button>
                        <button class="ipa-symbol-btn" onclick="insertIPASymbol('ɒ')" title="open back rounded">ɒ</button>
                    </div>
                </div>

                <div class="ipa-category">
                    <h4>Consonants (Plosives & Nasals)</h4>
                    <div class="ipa-symbols">
                        <button class="ipa-symbol-btn" onclick="insertIPASymbol('p')">p</button>
                        <button class="ipa-symbol-btn" onclick="insertIPASymbol('b')">b</button>
                        <button class="ipa-symbol-btn" onclick="insertIPASymbol('t')">t</button>
                        <button class="ipa-symbol-btn" onclick="insertIPASymbol('d')">d</button>
                        <button class="ipa-symbol-btn" onclick="insertIPASymbol('ʈ')" title="retroflex">ʈ</button>
                        <button class="ipa-symbol-btn" onclick="insertIPASymbol('ɖ')" title="retroflex">ɖ</button>
                        <button class="ipa-symbol-btn" onclick="insertIPASymbol('c')" title="voiceless palatal">c</button>
                        <button class="ipa-symbol-btn" onclick="insertIPASymbol('ɟ')" title="voiced palatal">ɟ</button>
                        <button class="ipa-symbol-btn" onclick="insertIPASymbol('k')">k</button>
                        <button class="ipa-symbol-btn" onclick="insertIPASymbol('g')">g</button>
                        <button class="ipa-symbol-btn" onclick="insertIPASymbol('q')" title="uvular">q</button>
                        <button class="ipa-symbol-btn" onclick="insertIPASymbol('ɢ')" title="uvular">ɢ</button>
                        <button class="ipa-symbol-btn" onclick="insertIPASymbol('ʔ')" title="glottal stop">ʔ</button>
                        <button class="ipa-symbol-btn" onclick="insertIPASymbol('m')">m</button>
                        <button class="ipa-symbol-btn" onclick="insertIPASymbol('ɱ')" title="labiodental">ɱ</button>
                        <button class="ipa-symbol-btn" onclick="insertIPASymbol('n')">n</button>
                        <button class="ipa-symbol-btn" onclick="insertIPASymbol('ɳ')" title="retroflex">ɳ</button>
                        <button class="ipa-symbol-btn" onclick="insertIPASymbol('ɲ')" title="palatal">ɲ</button>
                        <button class="ipa-symbol-btn" onclick="insertIPASymbol('ŋ')" title="velar">ŋ</button>
                        <button class="ipa-symbol-btn" onclick="insertIPASymbol('ɴ')" title="uvular">ɴ</button>
                    </div>
                </div>

                <div class="ipa-category">
                    <h4>Fricatives</h4>
                    <div class="ipa-symbols">
                        <button class="ipa-symbol-btn" onclick="insertIPASymbol('ɸ')" title="voiceless bilabial">ɸ</button>
                        <button class="ipa-symbol-btn" onclick="insertIPASymbol('β')" title="voiced bilabial">β</button>
                        <button class="ipa-symbol-btn" onclick="insertIPASymbol('f')">f</button>
                        <button class="ipa-symbol-btn" onclick="insertIPASymbol('v')">v</button>
                        <button class="ipa-symbol-btn" onclick="insertIPASymbol('θ')" title="theta">θ</button>
                        <button class="ipa-symbol-btn" onclick="insertIPASymbol('ð')" title="eth">ð</button>
                        <button class="ipa-symbol-btn" onclick="insertIPASymbol('s')">s</button>
                        <button class="ipa-symbol-btn" onclick="insertIPASymbol('z')">z</button>
                        <button class="ipa-symbol-btn" onclick="insertIPASymbol('ʃ')" title="sh">ʃ</button>
                        <button class="ipa-symbol-btn" onclick="insertIPASymbol('ʒ')" title="zh">ʒ</button>
                        <button class="ipa-symbol-btn" onclick="insertIPASymbol('ʂ')" title="retroflex">ʂ</button>
                        <button class="ipa-symbol-btn" onclick="insertIPASymbol('ʐ')" title="retroflex">ʐ</button>
                        <button class="ipa-symbol-btn" onclick="insertIPASymbol('ç')" title="voiceless palatal">ç</button>
                        <button class="ipa-symbol-btn" onclick="insertIPASymbol('ʝ')" title="voiced palatal">ʝ</button>
                        <button class="ipa-symbol-btn" onclick="insertIPASymbol('x')" title="voiceless velar">x</button>
                        <button class="ipa-symbol-btn" onclick="insertIPASymbol('ɣ')" title="voiced velar">ɣ</button>
                        <button class="ipa-symbol-btn" onclick="insertIPASymbol('χ')" title="voiceless uvular">χ</button>
                        <button class="ipa-symbol-btn" onclick="insertIPASymbol('ʁ')" title="voiced uvular">ʁ</button>
                        <button class="ipa-symbol-btn" onclick="insertIPASymbol('ħ')" title="voiceless pharyngeal">ħ</button>
                        <button class="ipa-symbol-btn" onclick="insertIPASymbol('ʕ')" title="voiced pharyngeal">ʕ</button>
                        <button class="ipa-symbol-btn" onclick="insertIPASymbol('h')">h</button>
                        <button class="ipa-symbol-btn" onclick="insertIPASymbol('ɦ')" title="voiced glottal">ɦ</button>
                    </div>
                </div>

                <div class="ipa-category">
                    <h4>Approximants & Liquids</h4>
                    <div class="ipa-symbols">
                        <button class="ipa-symbol-btn" onclick="insertIPASymbol('ʋ')" title="labiodental approximant">ʋ</button>
                        <button class="ipa-symbol-btn" onclick="insertIPASymbol('ɹ')" title="alveolar approximant">ɹ</button>
                        <button class="ipa-symbol-btn" onclick="insertIPASymbol('ɻ')" title="retroflex approximant">ɻ</button>
                        <button class="ipa-symbol-btn" onclick="insertIPASymbol('j')" title="palatal approximant">j</button>
                        <button class="ipa-symbol-btn" onclick="insertIPASymbol('ɰ')" title="velar approximant">ɰ</button>
                        <button class="ipa-symbol-btn" onclick="insertIPASymbol('l')">l</button>
                        <button class="ipa-symbol-btn" onclick="insertIPASymbol('ɭ')" title="retroflex lateral">ɭ</button>
                        <button class="ipa-symbol-btn" onclick="insertIPASymbol('ʎ')" title="palatal lateral">ʎ</button>
                        <button class="ipa-symbol-btn" onclick="insertIPASymbol('ʟ')" title="velar lateral">ʟ</button>
                        <button class="ipa-symbol-btn" onclick="insertIPASymbol('r')" title="trill">r</button>
                        <button class="ipa-symbol-btn" onclick="insertIPASymbol('ʀ')" title="uvular trill">ʀ</button>
                        <button class="ipa-symbol-btn" onclick="insertIPASymbol('w')">w</button>
                        <button class="ipa-symbol-btn" onclick="insertIPASymbol('ʍ')" title="voiceless w">ʍ</button>
                    </div>
                </div>

                <div class="ipa-category">
                    <h4>Diacritics & Suprasegmentals</h4>
                    <div class="ipa-symbols">
                        <button class="ipa-symbol-btn" onclick="insertIPASymbol('ˈ')" title="primary stress">ˈ</button>
                        <button class="ipa-symbol-btn" onclick="insertIPASymbol('ˌ')" title="secondary stress">ˌ</button>
                        <button class="ipa-symbol-btn" onclick="insertIPASymbol('ː')" title="long">ː</button>
                        <button class="ipa-symbol-btn" onclick="insertIPASymbol('ˑ')" title="half-long">ˑ</button>
                        <button class="ipa-symbol-btn" onclick="insertIPASymbol('̆')" title="extra-short">̆</button>
                        <button class="ipa-symbol-btn" onclick="insertIPASymbol('ʰ')" title="aspirated">ʰ</button>
                        <button class="ipa-symbol-btn" onclick="insertIPASymbol('ʷ')" title="labialized">ʷ</button>
                        <button class="ipa-symbol-btn" onclick="insertIPASymbol('ʲ')" title="palatalized">ʲ</button>
                        <button class="ipa-symbol-btn" onclick="insertIPASymbol('ˠ')" title="velarized">ˠ</button>
                        <button class="ipa-symbol-btn" onclick="insertIPASymbol('ˤ')" title="pharyngealized">ˤ</button>
                        <button class="ipa-symbol-btn" onclick="insertIPASymbol('̃')" title="nasalized">̃</button>
                        <button class="ipa-symbol-btn" onclick="insertIPASymbol('̥')" title="voiceless">̥</button>
                        <button class="ipa-symbol-btn" onclick="insertIPASymbol('̬')" title="voiced">̬</button>
                        <button class="ipa-symbol-btn" onclick="insertIPASymbol('̩')" title="syllabic">̩</button>
                        <button class="ipa-symbol-btn" onclick="insertIPASymbol('̯')" title="non-syllabic">̯</button>
                    </div>
                </div>

                <div class="ipa-category">
                    <h4>Tone Marks</h4>
                    <div class="ipa-symbols">
                        <button class="ipa-symbol-btn" onclick="insertIPASymbol('́')" title="high tone">́</button>
                        <button class="ipa-symbol-btn" onclick="insertIPASymbol('̀')" title="low tone">̀</button>
                        <button class="ipa-symbol-btn" onclick="insertIPASymbol('̄')" title="mid tone">̄</button>
                        <button class="ipa-symbol-btn" onclick="insertIPASymbol('̂')" title="rising tone">̂</button>
                        <button class="ipa-symbol-btn" onclick="insertIPASymbol('̌')" title="falling tone">̌</button>
                        <button class="ipa-symbol-btn" onclick="insertIPASymbol('↗')" title="global rise">↗</button>
                        <button class="ipa-symbol-btn" onclick="insertIPASymbol('↘')" title="global fall">↘</button>
                    </div>
                </div>
            </div>
        </div>
        """

        gr.HTML(
            f"""
            <div style="background:{BANNER_COLOR};color:white;padding:18px;border-radius:12px;margin-bottom:16px;text-align:center">
              <div style="font-size:22px;font-weight:700;">Lyric Video Editor</div>
              <div style="opacity:0.9;">Version {VERSION} — Create Beautiful Lyric Videos</div>
            </div>
            {EDITOR_JS}
            {IPA_PICKER_HTML}
            """
        )

        # States
        word_segments_state = gr.State([])     # original words (timestamps)
        edited_words_state = gr.State([])      # edited (with colors)
        audio_state = gr.State(None)           # current audio file
        status_box = gr.Textbox(label="Status", value="Ready.", interactive=False, lines=2)

        # Main Layout
        with gr.Row():
            # Left Column: Controls
            with gr.Column(scale=3):
                gr.Markdown("### 1️⃣ Upload & Transcribe")
                audio_input = gr.Audio(label="Upload MP3/Audio", type="filepath")
                language_dropdown = gr.Dropdown(
                    choices=[("Auto-detect", "auto"), ("Spanish", "es"), ("Hungarian", "hu"), ("English", "en")],
                    value="auto",
                    label="Language"
                )
                transcribe_btn = gr.Button("🎵 Transcribe Audio", variant="primary", size="lg")

                gr.Markdown("---")
                gr.Markdown("### 🎯 IPA Accent Configuration")
                gr.Markdown("*Configure your 4 custom accents (will sync with acentos program)*")

                with gr.Row():
                    accent1_label = gr.Textbox(label="Accent 1 Label", value="Accent 1", scale=1)
                    accent1_symbol = gr.Textbox(label="Symbol/Text", value="́", scale=1, placeholder="e.g., ́ or ˈ")

                with gr.Row():
                    accent2_label = gr.Textbox(label="Accent 2 Label", value="Accent 2", scale=1)
                    accent2_symbol = gr.Textbox(label="Symbol/Text", value="̀", scale=1, placeholder="e.g., ̀ or ˌ")

                with gr.Row():
                    accent3_label = gr.Textbox(label="Accent 3 Label", value="Accent 3", scale=1)
                    accent3_symbol = gr.Textbox(label="Symbol/Text", value="̂", scale=1, placeholder="e.g., ̂ or ː")

                with gr.Row():
                    accent4_label = gr.Textbox(label="Accent 4 Label", value="Accent 4", scale=1)
                    accent4_symbol = gr.Textbox(label="Symbol/Text", value="̃", scale=1, placeholder="e.g., ̃ or ʰ")

                update_accents_btn = gr.Button("Update Accent Buttons", size="sm")

                gr.Markdown("---")
                gr.Markdown("### ⚙️ Settings")

                words_per = gr.Slider(minimum=1, maximum=15, value=5, step=1, label="Words per line")
                font_family = gr.Dropdown(
                    choices=["Arial", "Times New Roman", "Courier New", "Georgia", "Verdana", "Impact"],
                    value="Arial", label="Font Family"
                )
                font_size = gr.Slider(minimum=20, maximum=96, value=48, step=2, label="Font Size")

                timing_offset = gr.Slider(minimum=-2000, maximum=2000, value=0, step=50, label="Timing Offset (ms)",
                                         info="Shift lyrics earlier (negative) or later (positive)")

                text_position = gr.Dropdown(
                    choices=[("Bottom", "2"), ("Center", "5"), ("Top", "8")],
                    value="2",
                    label="Text Position"
                )

                bg_color = gr.ColorPicker(value="#000000", label="Background Color")
                size_dd = gr.Dropdown(
                    choices=["1280x720", "1920x1080", "1080x1920", "1080x1080"],
                    value="1280x720",
                    label="Canvas Size"
                )

                gr.Markdown("---")
                export_mp4_btn = gr.Button("🎬 Export MP4 Video", variant="primary", size="lg")
                exported_video = gr.Video(label="Your Lyric Video")

            # Center Column: Preview
            with gr.Column(scale=5):
                gr.Markdown("### 🎥 Preview")
                preview_html = gr.HTML(
                    """
                    <div id="preview-canvas">
                        <div style="color: #888;">Upload audio and transcribe to see preview</div>
                    </div>
                    """
                )

                gr.Markdown("### ✏️ Edit Lyrics")
                # Toolbar (will be updated dynamically with accent buttons)
                def create_toolbar_html(a1_label="Accent 1", a1_sym="́", a2_label="Accent 2", a2_sym="̀",
                                       a3_label="Accent 3", a3_sym="̂", a4_label="Accent 4", a4_sym="̃"):
                    return f"""
                    <div id="editor-toolbar">
                        <div style="font-weight: bold; margin-right: 8px;">Format:</div>
                        <button class="toolbar-btn" onclick="applyColor('#FF0000')" title="Red">
                            <span style="color: #FF0000;">●</span> Red
                        </button>
                        <button class="toolbar-btn" onclick="applyColor('#FFD700')" title="Yellow" style="background: #FFD700;">
                            <span style="color: #000;">●</span> Yellow
                        </button>
                        <button class="toolbar-btn" onclick="applyColor('#00FF00')" title="Green">
                            <span style="color: #00FF00;">●</span> Green
                        </button>
                        <button class="toolbar-btn" onclick="applyColor('#00FFFF')" title="Cyan">
                            <span style="color: #00FFFF;">●</span> Cyan
                        </button>
                        <button class="toolbar-btn" onclick="applyColor('#0000FF')" title="Blue">
                            <span style="color: #0000FF;">●</span> Blue
                        </button>
                        <button class="toolbar-btn" onclick="applyColor('#9C27B0')" title="Purple">
                            <span style="color: #9C27B0;">●</span> Purple
                        </button>
                        <button class="toolbar-btn" onclick="applyColor('#FF00FF')" title="Magenta">
                            <span style="color: #FF00FF;">●</span> Magenta
                        </button>
                        <button class="toolbar-btn" onclick="applyColor('#FFFFFF')" title="White">
                            <span style="color: #FFFFFF; text-shadow: 0 0 1px #000;">●</span> White
                        </button>
                        <button class="toolbar-btn" onclick="applyColor('#000000')" title="Black">
                            <span style="color: #000000;">●</span> Black
                        </button>
                        <div style="width: 1px; height: 30px; background: #ddd; margin: 0 8px;"></div>
                        <button class="toolbar-btn" onclick="applyFontSize(24)" title="Small">Small</button>
                        <button class="toolbar-btn" onclick="applyFontSize(36)" title="Medium">Medium</button>
                        <button class="toolbar-btn" onclick="applyFontSize(48)" title="Large">Large</button>
                        <button class="toolbar-btn" onclick="applyFontSize(72)" title="Extra Large">XL</button>
                        <div style="width: 1px; height: 30px; background: #ddd; margin: 0 8px;"></div>
                        <div style="font-weight: bold; margin: 0 8px;">IPA Accents:</div>
                        <button class="toolbar-btn" onclick="applyAccent(1, '{a1_sym}')" title="{a1_label}">
                            {a1_label}
                        </button>
                        <button class="toolbar-btn" onclick="applyAccent(2, '{a2_sym}')" title="{a2_label}">
                            {a2_label}
                        </button>
                        <button class="toolbar-btn" onclick="applyAccent(3, '{a3_sym}')" title="{a3_label}">
                            {a3_label}
                        </button>
                        <button class="toolbar-btn" onclick="applyAccent(4, '{a4_sym}')" title="{a4_label}">
                            {a4_label}
                        </button>
                        <div style="width: 1px; height: 30px; background: #ddd; margin: 0 8px;"></div>
                        <button class="toolbar-btn" onclick="showIPAPicker()" title="Open full IPA character picker" style="background: #4CAF50; color: white; font-weight: bold;">
                            📚 Full IPA Picker
                        </button>
                    </div>
                    """

                toolbar_html = gr.HTML(create_toolbar_html())

                # Rich text editor
                editor_html = gr.HTML(
                    '<div id="lyric-editor">Select and transcribe audio to begin editing...</div>',
                    elem_id="lyric-editor"
                )

                # Hidden textbox to capture editor content
                editor_content_state = gr.Textbox(visible=False, elem_id="editor-content-hidden")

            # Right Column: Word list/timing info
            with gr.Column(scale=2):
                gr.Markdown("### 📝 Info")
                transcript_preview = gr.Textbox(
                    label="Transcribed Text",
                    lines=12,
                    interactive=False,
                    placeholder="Transcribed lyrics will appear here..."
                )

                gr.Markdown("### 🎨 Quick Actions")
                save_colors_btn = gr.Button("💾 Save Colors", variant="primary")
                save_status = gr.Textbox(label="Save Status", value="", interactive=False, lines=1, visible=False)
                auto_color_verbs_btn = gr.Button("🔤 Auto-Color Spanish Verbs", variant="secondary")
                verb_status = gr.Textbox(label="Verb Coloring Status", value="", interactive=False, lines=1, visible=False)
                update_preview_btn = gr.Button("🔄 Update Preview")
                clear_formatting_btn = gr.Button("🧹 Clear All Formatting")

                gr.Markdown("---")
                gr.Markdown("### 🔗 Acentos IPA Transcription")
                gr.Markdown("*Auto-transcribe to IPA using integrated dialect rules*")

                acentos_status = gr.Textbox(label="IPA Transcription Status", value="Ready", interactive=False, lines=1)

                gr.Markdown("**Quick IPA Transcription:**")
                with gr.Row():
                    transcribe_dominican_btn = gr.Button("🇩🇴 Dominican", size="sm")
                    transcribe_mexican_btn = gr.Button("🇲🇽 Mexican", size="sm")

                with gr.Row():
                    transcribe_rioplatense_btn = gr.Button("🇦🇷 Rioplatense", size="sm")
                    transcribe_cadiz_btn = gr.Button("🇪🇸 Cádiz", size="sm")

                gr.Markdown("**Import/Export:**")
                with gr.Row():
                    export_config_btn = gr.Button("📤 Export Config", size="sm")
                    import_config_btn = gr.Button("📥 Import Config", size="sm")

                config_file = gr.File(label="Accent Configuration (JSON)")

                with gr.Row():
                    export_lyrics_btn = gr.Button("📤 Export Lyrics+Timing", size="sm")
                    import_lyrics_btn = gr.Button("📥 Import Lyrics+Timing", size="sm")

                lyrics_file = gr.File(label="Accented Lyrics (JSON)")

        # Timeline at the bottom
        gr.Markdown("---")
        gr.Markdown("### ⏱️ Timeline")
        timeline_html = gr.HTML(
            """
            <div id="timeline-container">
                <div id="timeline-bar">
                    <div id="timeline-progress"></div>
                    <div id="timeline-scrubber" style="left: 0%;"></div>
                </div>
                <div class="playback-controls">
                    <button id="play-btn" class="toolbar-btn" onclick="togglePlayback()">▶ Play</button>
                    <button class="toolbar-btn" onclick="updateTimeline(0)">⏮ Start</button>
                    <button class="toolbar-btn" onclick="updateTimeline(100)">⏭ End</button>
                    <span id="time-display" style="font-family: monospace; margin-left: 12px;">00:00 / 00:00</span>
                </div>
            </div>
            """
        )

        # ---------- Handlers ----------

        def do_transcribe(audio_path, lang_sel):
            if not audio_path:
                return (
                    "❌ Error: no audio file provided.",
                    [],
                    [],
                    "",
                    '<div id="lyric-editor">No audio to transcribe.</div>',
                    audio_path
                )
            try:
                lang_code = normalize_lang(lang_sel)
                yield (
                    f"Loading model…\nLanguage: {lang_sel}",
                    [],
                    [],
                    "",
                    '<div id="lyric-editor">Transcribing...</div>',
                    audio_path
                )

                words = transcribe_with_words(audio_path, lang_code)

                # Create preview text
                preview = " ".join(w["text"] for w in words[:120])
                if len(words) > 120:
                    preview += " …"

                # Create editable HTML for the editor
                editor_content = '<div id="lyric-editor" contenteditable="true">\n'
                for w in words:
                    editor_content += f'<span class="word" data-start="{w["start"]:.3f}" data-end="{w["end"]:.3f}" style="color: {DEFAULT_SAMPLE_TEXT_COLOR};">{w["text"]}</span> '
                editor_content += '\n</div>'

                # Initialize edited words with default colors
                edited = [{"start": w["start"], "end": w["end"], "text": w["text"], "color": DEFAULT_SAMPLE_TEXT_COLOR} for w in words]

                yield (
                    f"✅ Transcribed {len(words)} words.",
                    words,
                    edited,
                    preview,
                    editor_content,
                    audio_path
                )
            except Exception as e:
                yield (
                    f"❌ Error during transcription: {e}",
                    [],
                    [],
                    "",
                    '<div id="lyric-editor">Error during transcription.</div>',
                    None
                )

        transcribe_btn.click(
            fn=do_transcribe,
            inputs=[audio_input, language_dropdown],
            outputs=[status_box, word_segments_state, edited_words_state, transcript_preview, editor_html, audio_state]
        )

        def update_accent_buttons(a1_label, a1_sym, a2_label, a2_sym, a3_label, a3_sym, a4_label, a4_sym):
            """Update the toolbar with new accent button labels and symbols"""
            return create_toolbar_html(a1_label, a1_sym, a2_label, a2_sym, a3_label, a3_sym, a4_label, a4_sym)

        update_accents_btn.click(
            fn=update_accent_buttons,
            inputs=[accent1_label, accent1_symbol, accent2_label, accent2_symbol,
                   accent3_label, accent3_symbol, accent4_label, accent4_symbol],
            outputs=[toolbar_html]
        )

        def update_preview_display(words):
            """Update the preview canvas with current word styling"""
            if not words:
                return '<div id="preview-canvas"><div style="color: #888;">No lyrics to preview</div></div>'

            # Generate a sample preview showing first few words with their colors
            sample_html = '<div id="preview-canvas"><div style="line-height: 1.5;">'
            for w in words[:10]:  # Show first 10 words
                if 'html' in w and w['html']:
                    # Use character-level coloring (stem + ending)
                    sample_html += f'<span style="font-size: 36px; margin: 0 8px;">{w["html"]}</span>'
                else:
                    # Use word-level coloring
                    color = w.get("color", DEFAULT_SAMPLE_TEXT_COLOR)
                    sample_html += f'<span style="color: {color}; font-size: 36px; margin: 0 8px;">{w["text"]}</span>'
            if len(words) > 10:
                sample_html += '<span style="color: #888; font-size: 24px;">...</span>'
            sample_html += '</div></div>'
            return sample_html

        update_preview_btn.click(
            fn=update_preview_display,
            inputs=[edited_words_state],
            outputs=[preview_html]
        )

        def save_colors_from_editor(editor_html_content, original_words):
            """Save colors from the editor to the word state"""
            if not editor_html_content or not original_words:
                return original_words, gr.update(value="❌ No changes to save", visible=True)

            try:
                updated_words = parse_editor_html_colors(editor_html_content, original_words)
                return updated_words, gr.update(value="✅ Colors saved! Ready to export.", visible=True)
            except Exception as e:
                return original_words, gr.update(value=f"❌ Error: {e}", visible=True)

        save_colors_btn.click(
            fn=save_colors_from_editor,
            inputs=[editor_content_state, edited_words_state],
            outputs=[edited_words_state, save_status]
        )

        def auto_color_spanish_verbs(words):
            """Automatically color Spanish verb endings based on Paco's grammar rules"""
            if not words:
                return words, "", gr.update(value="❌ No words to color. Transcribe audio first.", visible=True)

            try:
                # Apply verb coloring
                colored_words = apply_spanish_verb_coloring(words)

                # Count how many verbs were colored
                verb_count = sum(1 for w in colored_words if 'person' in w)

                # Recreate editor HTML with colored verbs
                editor_content = '<div id="lyric-editor" contenteditable="true">\n'
                for w in colored_words:
                    if 'html' in w and w['html']:
                        # Use character-level coloring for verbs (stem + ending)
                        editor_content += f'<span class="word" data-start="{w["start"]:.3f}" data-end="{w["end"]:.3f}">{w["html"]}</span> '
                    else:
                        # Use word-level coloring for non-verbs
                        color = w.get('color', DEFAULT_SAMPLE_TEXT_COLOR)
                        editor_content += f'<span class="word" data-start="{w["start"]:.3f}" data-end="{w["end"]:.3f}" style="color: {color};">{w["text"]}</span> '
                editor_content += '\n</div>'

                status_msg = f"✅ Colored {verb_count} verb(s) by person marker!"
                return colored_words, editor_content, gr.update(value=status_msg, visible=True)

            except Exception as e:
                return words, "", gr.update(value=f"❌ Error: {e}", visible=True)

        auto_color_verbs_btn.click(
            fn=auto_color_spanish_verbs,
            inputs=[edited_words_state],
            outputs=[edited_words_state, editor_html, verb_status]
        )

        def clear_all_formatting(words):
            """Reset all words to default color"""
            if not words:
                return []

            cleared = []
            for w in words:
                cleared.append({
                    "start": w["start"],
                    "end": w["end"],
                    "text": w["text"],
                    "color": DEFAULT_SAMPLE_TEXT_COLOR
                })

            # Recreate editor HTML
            editor_content = '<div id="lyric-editor" contenteditable="true">\n'
            for w in cleared:
                editor_content += f'<span class="word" data-start="{w["start"]:.3f}" data-end="{w["end"]:.3f}" style="color: {DEFAULT_SAMPLE_TEXT_COLOR};">{w["text"]}</span> '
            editor_content += '\n</div>'

            return cleared, editor_content

        clear_formatting_btn.click(
            fn=clear_all_formatting,
            inputs=[edited_words_state],
            outputs=[edited_words_state, editor_html]
        )

        def parse_editor_html_colors(editor_html_content, original_words):
            """Parse the editor HTML to extract colors and update word data"""
            if not editor_html_content or not original_words:
                return original_words

            try:
                from html.parser import HTMLParser
                import re

                class EditorParser(HTMLParser):
                    def __init__(self):
                        super().__init__()
                        self.words = []
                        self.current_styles = []

                    def handle_starttag(self, tag, attrs):
                        attrs_dict = dict(attrs)
                        if tag == "span" and "data-start" in attrs_dict:
                            # This is a word span
                            style = attrs_dict.get("style", "")
                            color_match = re.search(r'color:\s*([^;]+)', style)
                            color = color_match.group(1).strip() if color_match else DEFAULT_SAMPLE_TEXT_COLOR
                            self.current_styles.append({
                                "start": float(attrs_dict.get("data-start", 0)),
                                "end": float(attrs_dict.get("data-end", 0)),
                                "color": color,
                                "html": ""
                            })

                    def handle_data(self, data):
                        if self.current_styles:
                            self.current_styles[-1]["html"] += data

                    def handle_endtag(self, tag):
                        if tag == "span" and self.current_styles:
                            word_data = self.current_styles.pop()
                            word_data["text"] = word_data["html"]
                            self.words.append(word_data)

                parser = EditorParser()
                parser.feed(editor_html_content)

                # If we successfully parsed words, return them
                if parser.words:
                    return parser.words
                else:
                    return original_words

            except Exception as e:
                print(f"Error parsing editor HTML: {e}")
                return original_words

<<<<<<< HEAD
        def handle_export_mp4(audio_path, edited_words, editor_html_content, n_words, font, size, alignment, bg_hex, canvas_size, timing_offset_ms=0):
=======
        def handle_export_mp4(audio_path, edited_words, editor_html_content, n_words, font, size, alignment, bg_hex, canvas_size, timing_offset_ms):
>>>>>>> a6bc94e7
            """Export the final MP4 video with lyrics"""
            if not audio_path:
                gr.Warning("Upload audio first.")
                return None, "❌ No audio file provided."

            if not edited_words:
                gr.Warning("Transcribe audio first.")
                return None, "❌ No lyrics to export."

            try:
                # Capture colors from editor HTML
                updated_words = parse_editor_html_colors(editor_html_content, edited_words)

                # Apply timing offset (convert milliseconds to seconds)
                offset_seconds = timing_offset_ms / 1000.0
                if offset_seconds != 0:
                    updated_words = [
                        {**w, 'start': max(0, w['start'] + offset_seconds), 'end': max(0, w['end'] + offset_seconds)}
                        for w in updated_words
                    ]

                # Generate ASS subtitle file with alignment
                ass_content = export_to_ass(updated_words, int(n_words), font, int(size), alignment)
                ass_path = _save_temp(ass_content, ".ass")

                # Create MP4 with burned subtitles
                out_path, log = burn_ass_on_canvas_with_audio(
                    audio_path,
                    ass_path,
                    bg_hex,
                    canvas_size,
                    fps=30
                )

                if out_path:
                    return out_path, log
                else:
                    return None, log

            except Exception as e:
                return None, f"❌ Error creating video: {e}"

        export_mp4_btn.click(
            fn=handle_export_mp4,
            inputs=[audio_state, edited_words_state, editor_content_state, words_per, font_family, font_size, text_position, bg_color, size_dd, timing_offset],
            outputs=[exported_video, status_box]
        )

        # Acentos Integration Handlers
        def export_accent_config(a1_label, a1_sym, a2_label, a2_sym, a3_label, a3_sym, a4_label, a4_sym):
            """Export accent configuration as JSON for acentos program"""
            import json
            config = {
                "version": "1.0",
                "accents": [
                    {"id": 1, "label": a1_label, "symbol": a1_sym},
                    {"id": 2, "label": a2_label, "symbol": a2_sym},
                    {"id": 3, "label": a3_label, "symbol": a3_sym},
                    {"id": 4, "label": a4_label, "symbol": a4_sym}
                ]
            }
            tmpdir = tempfile.mkdtemp()
            path = os.path.join(tmpdir, "accent_config.json")
            with open(path, "w", encoding="utf-8") as f:
                json.dump(config, f, indent=2, ensure_ascii=False)
            return path

        export_config_btn.click(
            fn=export_accent_config,
            inputs=[accent1_label, accent1_symbol, accent2_label, accent2_symbol,
                   accent3_label, accent3_symbol, accent4_label, accent4_symbol],
            outputs=[config_file]
        )

        def import_accent_config(config_json_file):
            """Import accent configuration from acentos program"""
            import json
            if not config_json_file:
                gr.Warning("Please upload a config file first.")
                return ["Accent 1", "́", "Accent 2", "̀", "Accent 3", "̂", "Accent 4", "̃"]

            try:
                with open(config_json_file.name, "r", encoding="utf-8") as f:
                    config = json.load(f)

                accents = config.get("accents", [])
                results = []
                for i in range(4):
                    if i < len(accents):
                        results.append(accents[i].get("label", f"Accent {i+1}"))
                        results.append(accents[i].get("symbol", ""))
                    else:
                        results.append(f"Accent {i+1}")
                        results.append("")
                return results
            except Exception as e:
                gr.Warning(f"Error importing config: {e}")
                return ["Accent 1", "́", "Accent 2", "̀", "Accent 3", "̂", "Accent 4", "̃"]

        import_config_btn.click(
            fn=import_accent_config,
            inputs=[config_file],
            outputs=[accent1_label, accent1_symbol, accent2_label, accent2_symbol,
                    accent3_label, accent3_symbol, accent4_label, accent4_symbol]
        )

        def export_lyrics_with_timing(edited_words):
            """Export lyrics with IPA accents and timing data as JSON"""
            import json
            if not edited_words:
                gr.Warning("No lyrics to export. Transcribe first.")
                return None

            data = {
                "version": "1.0",
                "words": []
            }

            for w in edited_words:
                word_data = {
                    "start": w["start"],
                    "end": w["end"],
                    "text": w["text"],
                    "color": w.get("color", DEFAULT_SAMPLE_TEXT_COLOR)
                }
                if "html" in w and w["html"]:
                    word_data["html"] = w["html"]
                data["words"].append(word_data)

            tmpdir = tempfile.mkdtemp()
            path = os.path.join(tmpdir, "lyrics_with_timing.json")
            with open(path, "w", encoding="utf-8") as f:
                json.dump(data, f, indent=2, ensure_ascii=False)
            return path

        export_lyrics_btn.click(
            fn=export_lyrics_with_timing,
            inputs=[edited_words_state],
            outputs=[lyrics_file]
        )

        def import_lyrics_with_timing(lyrics_json_file):
            """Import lyrics with IPA accents and timing from acentos program"""
            import json
            if not lyrics_json_file:
                gr.Warning("Please upload a lyrics file first.")
                return []

            try:
                with open(lyrics_json_file.name, "r", encoding="utf-8") as f:
                    data = json.load(f)

                words = data.get("words", [])
                return words
            except Exception as e:
                gr.Warning(f"Error importing lyrics: {e}")
                return []

        import_lyrics_btn.click(
            fn=import_lyrics_with_timing,
            inputs=[lyrics_file],
            outputs=[edited_words_state]
        )

        # Acentos IPA Transcription Handlers (Integrated)

        def transcribe_to_ipa(edited_words, dialect_name, dialect_id):
            """Transcribe lyrics to IPA using integrated acentos logic, preserving verb colors"""
            if not edited_words:
                return edited_words, f"❌ No lyrics to transcribe. Transcribe audio first."

            try:
                ipa_words = []
                for w in edited_words:
                    word_text = w["text"]

                    # Transcribe individual word to IPA
                    ipa_result = transcribe_to_ipa_internal(word_text, dialect_id)
                    # Remove brackets: "[ˈba.mos]" -> "ˈba.mos"
                    ipa_clean = ipa_result.strip('[]').strip()

                    # Create new word object with IPA text
                    ipa_word = w.copy()
                    ipa_word['ipa_text'] = ipa_clean

                    # If word has split coloring (verb), apply it to IPA text too
                    if 'html' in w and w['html'] and 'stem' in w and 'ending' in w:
                        stem = w['stem']
                        ending = w['ending']
                        color = w['ending_color']

                        # Better approach: color only the last N characters corresponding to ending
                        # Count backwards from IPA, skipping stress marks and syllable dots
                        ending_len = len(ending)

                        # Work backwards through IPA to find the ending portion
                        char_count = 0
                        split_pos = len(ipa_clean)

                        for i in range(len(ipa_clean) - 1, -1, -1):
                            # Skip IPA markers (stress, syllable separators)
                            if ipa_clean[i] not in ['ˈ', 'ˌ', '.', ' ']:
                                char_count += 1
                                if char_count >= ending_len:
                                    split_pos = i
                                    break

                        ipa_stem = ipa_clean[:split_pos]
                        ipa_ending = ipa_clean[split_pos:]

                        # Create HTML for IPA with split coloring
                        ipa_word['html'] = f'<span style="color: {DEFAULT_SAMPLE_TEXT_COLOR};">{ipa_stem}</span><span style="color: {color};">{ipa_ending}</span>'
                        ipa_word['text'] = ipa_clean
                    else:
                        # Non-verb word: just update text to IPA
                        ipa_word['text'] = ipa_clean

                    ipa_words.append(ipa_word)

                # Create editor HTML with IPA
                editor_content = '<div id="lyric-editor" contenteditable="true">\n'
                for w in ipa_words:
                    if 'html' in w and w['html']:
                        editor_content += f'<span class="word" data-start="{w["start"]:.3f}" data-end="{w["end"]:.3f}">{w["html"]}</span> '
                    else:
                        color = w.get('color', DEFAULT_SAMPLE_TEXT_COLOR)
                        editor_content += f'<span class="word" data-start="{w["start"]:.3f}" data-end="{w["end"]:.3f}" style="color: {color};">{w["text"]}</span> '
                editor_content += '\n</div>'

                return ipa_words, editor_content, f"✅ Transcribed to {dialect_name} IPA!"
            except Exception as e:
                return edited_words, "", f"❌ Error: {str(e)}"

        transcribe_dominican_btn.click(
            fn=lambda words: transcribe_to_ipa(words, "Dominican", "dominican"),
            inputs=[edited_words_state],
            outputs=[edited_words_state, editor_html, acentos_status]
        )

        transcribe_mexican_btn.click(
            fn=lambda words: transcribe_to_ipa(words, "Mexican", "mexican"),
            inputs=[edited_words_state],
            outputs=[edited_words_state, editor_html, acentos_status]
        )

        transcribe_rioplatense_btn.click(
            fn=lambda words: transcribe_to_ipa(words, "Rioplatense", "rioplatense"),
            inputs=[edited_words_state],
            outputs=[edited_words_state, editor_html, acentos_status]
        )

        transcribe_cadiz_btn.click(
            fn=lambda words: transcribe_to_ipa(words, "Cádiz", "cadiz"),
            inputs=[edited_words_state],
            outputs=[edited_words_state, editor_html, acentos_status]
        )

        return demo

# -------------------------- Main --------------------------

if __name__ == "__main__":
    demo = create_app()
    demo.launch()<|MERGE_RESOLUTION|>--- conflicted
+++ resolved
@@ -1,11 +1,6 @@
 # Language Learning Subtitle Editor
-<<<<<<< HEAD
 # Version 4.3 — IPA Letter-Level Coloring, Timing Offset Fixed
 # Banner Color: #F57C00 (Orange)
-=======
-# Version 4.2 — Color Editor Fixes, IPA Coloring, Timing Offset
-# Banner Color: #43A047 (Green)
->>>>>>> a6bc94e7
 
 import os
 import re
@@ -22,13 +17,8 @@
 
 # -------------------------- Config --------------------------
 
-<<<<<<< HEAD
 VERSION = "4.3"
 BANNER_COLOR = "#F57C00"  # Orange banner (v4.3 - IPA letter-level coloring, timing offset)
-=======
-VERSION = "4.2"
-BANNER_COLOR = "#43A047"  # Green banner (v4.2 - color editor fixes, IPA coloring, timing offset)
->>>>>>> a6bc94e7
 DEFAULT_SAMPLE_TEXT_COLOR = "#1e88e5"  # Blue so it isn't white-on-white
 
 LANG_MAP = {
@@ -2263,11 +2253,7 @@
                 print(f"Error parsing editor HTML: {e}")
                 return original_words
 
-<<<<<<< HEAD
-        def handle_export_mp4(audio_path, edited_words, editor_html_content, n_words, font, size, alignment, bg_hex, canvas_size, timing_offset_ms=0):
-=======
         def handle_export_mp4(audio_path, edited_words, editor_html_content, n_words, font, size, alignment, bg_hex, canvas_size, timing_offset_ms):
->>>>>>> a6bc94e7
             """Export the final MP4 video with lyrics"""
             if not audio_path:
                 gr.Warning("Upload audio first.")
